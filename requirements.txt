--- conflicted
+++ resolved
@@ -1,17 +1,10 @@
 cycler
 matplotlib>=3.0.0
-<<<<<<< HEAD
-pyyaml
-qutip>=4.3.1
-regex
-cycler
-=======
 numpy>=1.14.2
 pyyaml
 qutip>=4.3.1
 regex
 scipy>=1.1.0
 sympy
->>>>>>> fd6d887b
 tqdm
 typing_extensions