--- conflicted
+++ resolved
@@ -142,17 +142,9 @@
             value of the potential energy evaluated at phi, theta for Bifluxon
         """
         return (
-<<<<<<< HEAD
-            -2.0
-            * self.EJ
-            * np.cos(theta)
-            * np.cos(phi / 2.0 + 2.0 * np.pi * self.flux / 2.0)
-            + (1 / 2.0) * self.EL * phi ** 2
-=======
             -2.0 * self.EJ * np.cos(theta) * np.cos(phi/2.0 + 2.0 * np.pi * self.flux / 2.0)
             + (1/2.0) * self.EL * phi ** 2
             -2.0 * self.EJ * self.dEJ * np.sin(theta) * np.sin(phi/2.0 + 2.0 * np.pi * self.flux / 2.0)
->>>>>>> 361e138a
         )
 
     def sparse_kinetic_mat(self) -> csc_matrix:
@@ -227,20 +219,11 @@
             * self.EJ
             * sparse.kron(self._identity_phi(), self._identity_theta(), format="csc")
         )
-<<<<<<< HEAD
-
-        if self.dEJ != 0:
-            potential_mat += (
-                -2.0 * self.EJ
-                * self.dEJ
-                * sparse.kron(phi_sin_potential, self._identity_theta(), format="csc")
-=======
         if self.dEJ != 0:
             potential_mat += (
                 -2.0* self.EJ
                 * self.dEJ
                 * sparse.kron(phi_sinby2_potential, self._identity_theta(), format="csc")
->>>>>>> 361e138a
                 * self.sin_theta_operator()
             )
         return potential_mat
