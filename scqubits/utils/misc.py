# misc.py
#
# This file is part of scqubits: a Python package for superconducting qubits,
# Quantum 5, 583 (2021). https://quantum-journal.org/papers/q-2021-11-17-583/
#
#    Copyright (c) 2019 and later, Jens Koch and Peter Groszkowski
#    All rights reserved.
#
#    This source code is licensed under the BSD-style license found in the
#    LICENSE file in the root directory of this source tree.
############################################################################

import ast
import functools
import platform
import warnings

from collections.abc import Sequence
from io import StringIO
from typing import Any, Callable, Dict, Iterable, List, Optional, Tuple, Union

import numpy as np
import qutip as qt
import scipy as sp

from scqubits.settings import IN_IPYTHON

if IN_IPYTHON:
    from tqdm.notebook import tqdm
else:
    from tqdm import tqdm


def process_which(which: Union[int, Iterable[int]], max_index: int) -> List[int]:
    """Processes different ways of specifying the selection of  wanted
    eigenvalues/eigenstates.

    Parameters
    ----------
    which:
        single index or tuple/list of integers indexing the eigenobjects.
        If 'which' is -1, all indices up to the max_index limit are included.
    max_index:
        maximum index value

    Returns
    -------
        indices
    """
    if isinstance(which, int):
        if which == -1:
            return list(range(max_index))
        return [which]
    return list(which)


def make_bare_labels(subsystem_count: int, *args) -> Tuple[int, ...]:
    """
    For two given subsystem states, return the full-system bare state label obtained
    by placing all remaining subsys_list in their ground states.

    Parameters
    ----------
    subsystem_count:
        number of subsys_list inside Hilbert space
    *args:
        each argument is a tuple of the form (subsys_index, label)

    Returns
    -------
        Suppose there are 5 subsys_list in total. Let (subsys_index1=0,
        label1=3), (subsys_index2=2, label2=1). Then the returned bare-state tuple is:
        (3,0,1,0,0)
    """
    bare_labels = [0] * subsystem_count
    for subsys_index, label in args:
        bare_labels[subsys_index] = label
    return tuple(bare_labels)


def drop_private_keys(full_dict: Dict[str, Any]) -> Dict[str, Any]:
    """Filter for entries in the full dictionary that have numerical values"""
    return {key: value for key, value in full_dict.items() if key[0] != "_"}


class InfoBar:
    """Static "progress" bar used whenever multiprocessing is involved.

    Parameters
    ----------
    desc:
        Description text to be displayed on the static information bar.
    num_cpus:
        Number of CPUS/cores employed in underlying calculation.
    """

    def __init__(self, desc: str, num_cpus: int) -> None:
        self.desc = desc
        self.num_cpus = num_cpus
        self.tqdm_bar: Optional[tqdm] = None

    def __enter__(self) -> None:
        self.tqdm_bar = tqdm(
            total=0,
            disable=(self.num_cpus == 1),
            leave=False,
            desc=self.desc,
            bar_format="{desc}",
        )

    def __exit__(self, *args) -> None:
        self.tqdm_bar.close()


class Required:
    """Decorator class, ensuring that a given requirement or set of requirements is
    fulfilled.

    Parameters
    ----------
    dict {str: bool}
        All bool conditions have to be True to pass. The provided str keys are used to
        display information on what condition is failing.
    """

    def __init__(self, **requirements) -> None:
        self.requirements_bools = list(requirements.values())
        self.requirements_names = list(requirements.keys())

    def __call__(self, func: Callable, *args, **kwargs) -> Callable:
        @functools.wraps(func)
        def decorated_func(*args, **kwargs):
            if all(self.requirements_bools):
                return func(*args, **kwargs)
            else:
                raise Exception(
                    "ImportError: use of this method requires the optional package(s):"
                    " {}. If you wish to use this functionality, the corresponding"
                    " package(s) must be installed manually. (Installation via `conda"
                    " install -c conda-forge <packagename>` or `pip install"
                    " <packagename>` is recommended.)".format(self.requirements_names)
                )

        return decorated_func


def check_sync_status(func: Callable) -> Callable:
    @functools.wraps(func)
    def wrapper(self, *args, **kwargs):
        if self._out_of_sync:
            with warnings.catch_warnings():
                warnings.simplefilter("always")
                warnings.warn(
                    "[scqubits] Some system parameters have been changed and"
                    " generated spectrum data could be outdated, potentially leading to"
                    " incorrect results. Spectral data can be refreshed via"
                    " <HilbertSpace>.generate_lookup() or <ParameterSweep>.run()",
                    Warning,
                )
        return func(self, *args, **kwargs)

    return wrapper


<<<<<<< HEAD
def check_sync_status_circuit(func: Callable) -> Callable:
    @functools.wraps(func)
    def wrapper(self, *args, **kwargs):
        if (not hasattr(self, "parent") and self._user_changed_parameter) or (
            self.hierarchical_diagonalization and self._out_of_sync
        ):
            raise Exception(
                "[scqubits] Circuit or Subsystem parameters have been changed and/or "
                " the parameter/s in the current instance are is/are out of sync. "
                " Please run:"
                " <Circuit>.update().",
                Warning,
=======
def check_lookup_exists(func: Callable) -> Callable:
    @functools.wraps(func)
    def wrapper(self, *args, **kwargs):
        if not self._lookup_exists:
            raise Exception(
                "Lookup data not found. For HilbertSpace: data must be generated with .generate_lookup(). "
                "For ParameterSweep: data should be automatically generated unless disabled manually. In "
                "the latter case, apply .run()."
>>>>>>> beeeb26e
            )
        return func(self, *args, **kwargs)

    return wrapper


class DeprecationMessage:
    """Decorator class, producing an adjustable warning and info upon usage of the
    decorated function.

    Parameters
    ----------
    warning_message:
        Warnings message to be sent upon decorated (deprecated) routing
    """

    def __init__(self, warning_msg: str) -> None:
        self.warning_msg = warning_msg

    def __call__(self, func: Callable, *args, **kwargs) -> Callable:
        @functools.wraps(func)
        def decorated_func(*args, **kwargs):
            warnings.warn(self.warning_msg, FutureWarning)
            return func(*args, **kwargs)

        return decorated_func


def to_expression_or_string(string_expr: str) -> Any:
    try:
        return ast.literal_eval(string_expr)
    except ValueError:
        return string_expr


def remove_nones(dict_data: Dict[str, Any]) -> Dict[str, Any]:
    return {key: value for key, value in dict_data.items() if value is not None}


def qt_ket_to_ndarray(qobj_ket: qt.Qobj) -> np.ndarray:
    # Qutip's `.eigenstates()` returns an object-valued ndarray, each idx_entry of which
    # is a Qobj ket.
    return np.asarray(qobj_ket.data.todense())


def get_shape(lst, shape=()):
    """
    returns the shape of nested lists similarly to numpy's shape.

    :param lst: the nested list
    :param shape: the shape up to the current recursion depth
    :return: the shape including the current depth
            (finally this will be the full depth)
    """
    if not isinstance(lst, Sequence):
        # base case
        return shape

    # peek ahead and assure all lists in the next depth
    # have the same length
    if isinstance(lst[0], Sequence):
        l = len(lst[0])
        if not all(len(item) == l for item in lst):
            msg = "not all lists have the same length"
            raise ValueError(msg)

    shape += (len(lst),)

    # recurse
    shape = get_shape(lst[0], shape)

    return shape


def tuple_to_short_str(the_tuple: tuple) -> str:
    short_str = ""
    for entry in the_tuple:
        short_str += str(entry) + ","
    return short_str[:-1]


def to_list(obj: Any) -> List[Any]:
    if isinstance(obj, list):
        return obj
    if isinstance(obj, np.ndarray):
        return obj.tolist()
    return [obj]


def about(print_info=True):
    """Prints or returns a string with basic information about
    scqubits as well as installed version of various packages
    that scqubits depends on.

    Parameters
    ----------
    print_info: bool
        Flag that determines if string with information should
        be printed (if True) or returned (if False).

    Returns
    -------
    None or str
    """
    from scqubits import __version__

    fs = StringIO()

    fs.write("scqubits: a Python library for simulating superconducting qubits\n")
    fs.write("****************************************************************\n")
    fs.write("Developed by J. Koch, P. Groszkowski\n")
    fs.write("Main Github page: https://github.com/scqubits/scqubits\n")
    fs.write(
        "Online documentation page: https://scqubits.readthedocs.io/en/latest/\n\n"
    )
    fs.write("scqubits version: {}\n".format(__version__))
    fs.write("numpy version:    {}\n".format(np.__version__))
    fs.write("scipy version:    {}\n".format(sp.__version__))
    fs.write("QuTiP version:    {}\n".format(qt.__version__))
    fs.write(
        "Platform:         {} ({})\n".format(platform.system(), platform.machine())
    )

    if print_info:
        print(fs.getvalue())
        return None
    else:
        return fs.getvalue()


def cite(print_info=True):
    """Prints or returns a string with scqubits citation
    information.

    Parameters
    ----------
    print_info: bool
        Flag that determines if string with information should
        be printed (if True) or returned (if False).

    Returns
    -------
    None or str

    """
    fs = StringIO()
    fs.write("Peter Groszkowski and Jens Koch,\n")
    fs.write("'scqubits: a Python package for superconducting qubits'\n")
    fs.write("Quantum 5, 583 (2021).\n")
    fs.write("https://quantum-journal.org/papers/q-2021-11-17-583/\n")

    if print_info:
        print(fs.getvalue())
        return None
    else:
        return fs.getvalue()


def is_float_string(the_string: str) -> bool:
    try:
        float(the_string)
        return True
    except ValueError:
        return False


def list_intersection(list1: list, list2: list) -> list:
    return list(set(list1) & set(list2))


def flatten_list(nested_list):
    """
    Flattens a list of lists once, not recursive.

    Parameters
    ----------

    nested_list:
        A list of lists, which can hold any class instance.

    Returns
    -------
    Flattened list of objects
    """
    return functools.reduce(lambda a, b: a + b, nested_list)


def flatten_list_recursive(S):
    """
    Flattens a list of lists recursively.

    Parameters
    ----------

    nested_list:
        A list of lists, which can hold any class instance.

    Returns
    -------
    Flattened list of objects
    """
    if S == []:
        return S
    if isinstance(S[0], list):
        return flatten_list_recursive(S[0]) + flatten_list_recursive(S[1:])
    return S[:1] + flatten_list_recursive(S[1:])


def unique_elements_in_list(list_object: list) -> list:
    """
    Returns a list of all the unique elements in the list

    Parameters
    ----------
    list_object :
        A list of any objects
    """
    unique_list = []
    for element in list_object:
        if element not in unique_list:
            unique_list.append(element)
    return unique_list


def number_of_lists_in_list(list_object: list) -> int:
    return sum([1 for element in list_object if type(element) == list])<|MERGE_RESOLUTION|>--- conflicted
+++ resolved
@@ -162,7 +162,6 @@
     return wrapper
 
 
-<<<<<<< HEAD
 def check_sync_status_circuit(func: Callable) -> Callable:
     @functools.wraps(func)
     def wrapper(self, *args, **kwargs):
@@ -175,7 +174,12 @@
                 " Please run:"
                 " <Circuit>.update().",
                 Warning,
-=======
+            )
+        return func(self, *args, **kwargs)
+
+    return wrapper
+
+
 def check_lookup_exists(func: Callable) -> Callable:
     @functools.wraps(func)
     def wrapper(self, *args, **kwargs):
@@ -184,7 +188,6 @@
                 "Lookup data not found. For HilbertSpace: data must be generated with .generate_lookup(). "
                 "For ParameterSweep: data should be automatically generated unless disabled manually. In "
                 "the latter case, apply .run()."
->>>>>>> beeeb26e
             )
         return func(self, *args, **kwargs)
 
