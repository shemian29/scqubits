# spectrum_utils.py
#
# This file is part of scqubits.
#
#    Copyright (c) 2019 and later, Jens Koch and Peter Groszkowski
#    All rights reserved.
#
#    This source code is licensed under the BSD-style license found in the
#    LICENSE file in the root directory of this source tree.
############################################################################

import cmath

from typing import TYPE_CHECKING, List, Optional, Tuple, Union

import numpy as np
import qutip as qt

from scipy.sparse import csc_matrix, dia_matrix

if TYPE_CHECKING:
    from scqubits import Oscillator, ParameterSweep, SpectrumData
    from scqubits.core.qubit_base import QubitBaseClass
    from scqubits.io_utils.fileio_qutip import QutipEigenstates


def order_eigensystem(
    evals: np.ndarray, evecs: np.ndarray
) -> Tuple[np.ndarray, np.ndarray]:
<<<<<<< HEAD
    """Takes eigenvalues and corresponding eigenvectors and orders them (in place) according to the eigenvalues (from
    smallest to largest; real valued eigenvalues are assumed). Compare http://stackoverflow.com/questions/22806398.
=======
    """Takes eigenvalues and corresponding eigenvectors and orders them (in place)
    according to the eigenvalues (from smallest to largest; real valued eigenvalues
    are assumed). Compare http://stackoverflow.com/questions/22806398.
>>>>>>> 9d6e33af

    Parameters
    ----------
    evals:
        array of eigenvalues
    evecs:
        array containing eigenvectors; evecs[:, 0] is the first eigenvector etc.
    """
    ordered_evals_indices = evals.argsort()  # sort manually
    evals[:] = evals[ordered_evals_indices]
    evecs[:] = evecs[:, ordered_evals_indices]
    return evals, evecs


def extract_phase(complex_array: np.ndarray, position: Optional[int] = None) -> float:
    """Extracts global phase from `complex_array` at given `position`. If position is
    not specified, the `position` is set as follows. Find the maximum between the
    leftmost point and the halfway point of the wavefunction. The position of that
    point is used to determine the phase factor to be eliminated.

    Parameters
    ----------
    complex_array:
        complex-valued array
    position:
        position where the phase is extracted (default value = None)
    """
    if position is None:
        halfway_position = len(complex_array) // 2
        flattened_position = np.argmax(
            np.abs(complex_array[:halfway_position])
        )  # extract phase from element with largest amplitude modulus
        position = np.unravel_index(flattened_position, complex_array.shape)
    return cmath.phase(complex_array[position])


def standardize_phases(complex_array: np.ndarray) -> np.ndarray:
    """Uses `extract_phase` to obtain global phase from `array` and returns
    standardized array with global phase factor standardized.

    Parameters
    ----------
    complex_array:
        complex
    """
    phase = extract_phase(complex_array)
    std_array = complex_array * np.exp(-1j * phase)
    return std_array


def standardize_sign(real_array: np.ndarray) -> np.ndarray:
    """Standardizes the sign of a real-valued wavefunction by calculating the sign of
    the sum of all amplitudes up to the wavefunctions mid-position and making it
    positive.

    Summing up to the midpoint only is to address the  danger that the sum is
    actually zero, which may is the case for odd wavefunctions taken over an interval
    centered at zero.
    """
    halfway_position = len(real_array) // 2
    return np.sign(np.sum(real_array[:halfway_position])) * real_array


# -Matrix elements and operators (outside qutip) --------------------------------------


def matrix_element(
    state1: Union[np.ndarray, qt.Qobj],
    operator: Union[np.ndarray, csc_matrix, qt.Qobj],
    state2: Union[np.ndarray, qt.Qobj],
) -> Union[float, complex]:
    """Calculate the matrix element `<state1|operator|state2>`.

    Parameters
    ----------
    state1:
        state vector/ket
    state2:
        state vector/ket
    operator:
        representation of an operator

    Returns
    -------
        matrix element
    """
    if isinstance(operator, qt.Qobj):
        op_matrix = operator.data
    else:
        op_matrix = operator

    if isinstance(state1, qt.Qobj):
        vec1 = state1.data.toarray()
        vec2 = state2.data.toarray()
    else:
        vec1 = state1
        vec2 = state2

    if isinstance(op_matrix, np.ndarray):  # Is operator given in dense form?
        return np.vdot(
            vec1, np.dot(operator, vec2)
        )  # Yes - use numpy's 'vdot' and 'dot'.
    return np.vdot(
        vec1, op_matrix.dot(vec2)
    )  # No, operator is sparse. Must use its own 'dot' method.


def get_matrixelement_table(
    operator: Union[np.ndarray, csc_matrix, dia_matrix, qt.Qobj],
    state_table: Union[np.ndarray, qt.Qobj],
) -> np.ndarray:
    """Calculates a table of matrix elements.

    Parameters
    ----------
    operator:
        operator with respect to which matrix elements are to be calculated
    state_table:
        list or array of numpy arrays representing the states `|v0>, |v1>, ...`
        Note: `state_table` is expected to be in scipy's `eigsh` transposed form.

    Returns
    -------
        table of matrix elements
    """
    if isinstance(operator, qt.Qobj):
        state_list = state_table
    else:
        state_list = state_table.T

    tablesize = len(state_list)
    mtable = [
        [
            matrix_element(state_list[n], operator, state_list[m])
            for m in range(tablesize)
        ]
        for n in range(tablesize)
    ]

    return np.asarray(mtable)


def closest_dressed_energy(
    bare_energy: float, dressed_energy_vals: np.ndarray
) -> float:
<<<<<<< HEAD
    """For a given bare energy value, this returns the closest lying dressed energy value from an array.
=======
    """For a given bare energy value, this returns the closest lying dressed energy
    value from an array.
>>>>>>> 9d6e33af

    Parameters
    ----------
    bare_energy:
        bare energy value
    dressed_energy_vals:
        array of dressed-energy values

    Returns
    -------
        element from `dressed_energy_vals` closest to `bare_energy`
    """
    index = (np.abs(dressed_energy_vals - bare_energy)).argmin()
    return dressed_energy_vals[index]


def get_eigenstate_index_maxoverlap(
    eigenstates_qobj: "QutipEigenstates",
    reference_state_qobj: qt.Qobj,
    return_overlap: bool = False,
) -> Union[int, Tuple[int, float], None]:
<<<<<<< HEAD
    """For given list of qutip states, find index of the state that has largest overlap with the qutip ket
    `reference_state_qobj`. If `|overlap|` is smaller than 0.5, return None.
=======
    """For given list of qutip states, find index of the state that has largest
    overlap with the qutip ket `reference_state_qobj`. If `|overlap|` is smaller than
    0.5, return None.
>>>>>>> 9d6e33af

    Parameters
    ----------
    eigenstates_qobj:
        as obtained from qutip `.eigenstates()`
    reference_state_qobj:
        specific reference state
    return_overlap:
        set to true if the value of largest overlap should be also returned
        (default value = False)

    Returns
    -------
        index of eigenstate from `eigenstates_Qobj` with the largest overlap with the
        `reference_state_qobj`, None if `|overlap|<0.5`
    """
    overlaps = np.asarray(
        [
            eigenstates_qobj[j].overlap(reference_state_qobj)
            for j in range(len(eigenstates_qobj))
        ]
    )
    max_overlap = np.max(np.abs(overlaps))
    if max_overlap < 0.5:
        return None
    index = (np.abs(overlaps)).argmax()
    if return_overlap:
        return index, np.abs(overlaps[index])
    return index


def absorption_spectrum(spectrum_data: "SpectrumData") -> "SpectrumData":
<<<<<<< HEAD
    """Takes spectral data of energy eigenvalues and returns the absorption spectrum relative to a state
    of given index. Calculated by subtracting from eigenenergies the energy of the select state. Resulting negative
    frequencies, if the reference state is not the ground state, are omitted.
=======
    """Takes spectral data of energy eigenvalues and returns the absorption spectrum
    relative to a state of given index. Calculated by subtracting from eigenenergies
    the energy of the select state. Resulting negative frequencies, if the reference
    state is not the ground state, are omitted.
>>>>>>> 9d6e33af
    """
    spectrum_data.energy_table = spectrum_data.energy_table.clip(min=0.0)
    return spectrum_data


def emission_spectrum(spectrum_data: "SpectrumData") -> "SpectrumData":
<<<<<<< HEAD
    """Takes spectral data of energy eigenvalues and returns the emission spectrum relative to a state
    of given index. The resulting "upwards" transition frequencies are calculated by subtracting from eigenenergies
    the energy of the select state, and multiplying the result by -1. Resulting negative
    frequencies, corresponding to absorption instead, are omitted.
=======
    """Takes spectral data of energy eigenvalues and returns the emission spectrum
    relative to a state of given index. The resulting "upwards" transition
    frequencies are calculated by subtracting from eigenenergies the energy of the
    select state, and multiplying the result by -1. Resulting negative frequencies,
    corresponding to absorption instead, are omitted.
>>>>>>> 9d6e33af
    """
    spectrum_data.energy_table *= -1.0
    spectrum_data.energy_table = spectrum_data.energy_table.clip(min=0.0)
    return spectrum_data


def convert_esys_to_ndarray(esys_qutip: "QutipEigenstates") -> np.ndarray:
<<<<<<< HEAD
    """Takes a qutip eigenstates array, as obtained with .eigenstates(), and converts it into a pure numpy array.
=======
    """Takes a qutip eigenstates array, as obtained with .eigenstates(), and converts
    it into a pure numpy array.
>>>>>>> 9d6e33af

    Parameters
    ----------
    esys_qutip:
        as obtained from qutip `.eigenstates()`

    Returns
    -------
        converted eigenstate data
    """
    evals_count = len(esys_qutip)
    dimension = esys_qutip[0].shape[0]
    esys_ndarray = np.empty((evals_count, dimension), dtype=np.complex_)
    for index, eigenstate in enumerate(esys_qutip):
        esys_ndarray[index] = eigenstate.full()[:, 0]
    return esys_ndarray


def convert_matrix_to_qobj(
    operator: Union[np.ndarray, csc_matrix, dia_matrix],
    subsystem: Union["QubitBaseClass", "Oscillator"],
    op_in_eigenbasis: bool,
    evecs: Optional[np.ndarray],
) -> qt.Qobj:
    dim = subsystem.truncated_dim

    if op_in_eigenbasis is False:
        if evecs is None:
            _, evecs = subsystem.eigensys(evals_count=dim)
        operator_matrixelements = get_matrixelement_table(operator, evecs)
        return qt.Qobj(inpt=operator_matrixelements)
    return qt.Qobj(inpt=operator[:dim, :dim])


def convert_opstring_to_qobj(
    operator: str,
    subsystem: Union["QubitBaseClass", "Oscillator"],
    evecs: Optional[np.ndarray],
) -> qt.Qobj:
    dim = subsystem.truncated_dim

    if evecs is None:
        _, evecs = subsystem.eigensys(evals_count=dim)
    operator_matrixelements = subsystem.matrixelement_table(operator, evecs=evecs)
    return qt.Qobj(inpt=operator_matrixelements)


def convert_operator_to_qobj(
    operator: Union[np.ndarray, csc_matrix, dia_matrix, qt.Qobj, str],
    subsystem: Union["QubitBaseClass", "Oscillator"],
    op_in_eigenbasis: bool,
    evecs: Optional[np.ndarray],
) -> qt.Qobj:
    if isinstance(operator, qt.Qobj):
        return operator
    if isinstance(operator, (np.ndarray, csc_matrix, dia_matrix)):
        return convert_matrix_to_qobj(operator, subsystem, op_in_eigenbasis, evecs)
    if isinstance(operator, str):
        return convert_opstring_to_qobj(operator, subsystem, evecs)
    raise TypeError("Unsupported operator type: ", type(operator))


def generate_target_states_list(
    sweep: "ParameterSweep", initial_state_labels: Tuple[int, ...]
) -> List[Tuple[int, ...]]:
<<<<<<< HEAD
    """Based on a bare state label (i1, i2, ...)  with i1 being the excitation level of subsystem 1, i2 the
    excitation level of subsystem 2 etc., generate a list of new bare state labels. These bare state labels
    correspond to target states reached from the given initial one by single-photon qubit transitions. These
    are transitions where one of the qubit excitation levels increases at a time. There are no changes in
    oscillator photon numbers.
=======
    """Based on a bare state label (i1, i2, ...)  with i1 being the excitation level
    of subsystem 1, i2 the excitation level of subsystem 2 etc., generate a list of
    new bare state labels. These bare state labels correspond to target states
    reached from the given initial one by single-photon qubit transitions. These are
    transitions where one of the qubit excitation levels increases at a time. There
    are no changes in oscillator photon numbers.
>>>>>>> 9d6e33af

    Parameters
    ----------
    sweep:
    initial_state_labels:
        bare-state labels of the initial state whose energy is supposed to be subtracted
        from the spectral data
    """
    target_states_list = []
    for (
        subsys_index,
        qbt_subsys,
    ) in sweep.qbt_subsys_list:  # iterate through qubit subsys_list
        assert qbt_subsys.truncated_dim is not None
        initial_qbt_state = initial_state_labels[subsys_index]
        for state_label in range(initial_qbt_state + 1, qbt_subsys.truncated_dim):
            # for given qubit subsystem, generate target labels by increasing that qubit
            # excitation level
            target_labels = list(initial_state_labels)
            target_labels[subsys_index] = state_label
            target_states_list.append(tuple(target_labels))
    return target_states_list


def recast_esys_mapdata(
    esys_mapdata: Union[
        List[Tuple[np.ndarray, np.ndarray]], List[Tuple[np.ndarray, "QutipEigenstates"]]
    ]
) -> Union[
    Tuple[np.ndarray, "List[QutipEigenstates]"], Tuple[np.ndarray, List[np.ndarray]]
]:
    """
    Takes data generated by a map of eigensystem calls and returns the eigenvalue and
    eigenstate tables

    Returns
    -------
        eigenvalues and eigenvectors
    """
    paramvals_count = len(esys_mapdata)
    eigenenergy_table = np.asarray(
        [esys_mapdata[index][0] for index in range(paramvals_count)]
    )
    eigenstate_table = [esys_mapdata[index][1] for index in range(paramvals_count)]
    return eigenenergy_table, eigenstate_table<|MERGE_RESOLUTION|>--- conflicted
+++ resolved
@@ -27,14 +27,9 @@
 def order_eigensystem(
     evals: np.ndarray, evecs: np.ndarray
 ) -> Tuple[np.ndarray, np.ndarray]:
-<<<<<<< HEAD
-    """Takes eigenvalues and corresponding eigenvectors and orders them (in place) according to the eigenvalues (from
-    smallest to largest; real valued eigenvalues are assumed). Compare http://stackoverflow.com/questions/22806398.
-=======
     """Takes eigenvalues and corresponding eigenvectors and orders them (in place)
     according to the eigenvalues (from smallest to largest; real valued eigenvalues
     are assumed). Compare http://stackoverflow.com/questions/22806398.
->>>>>>> 9d6e33af
 
     Parameters
     ----------
@@ -180,12 +175,8 @@
 def closest_dressed_energy(
     bare_energy: float, dressed_energy_vals: np.ndarray
 ) -> float:
-<<<<<<< HEAD
-    """For a given bare energy value, this returns the closest lying dressed energy value from an array.
-=======
     """For a given bare energy value, this returns the closest lying dressed energy
     value from an array.
->>>>>>> 9d6e33af
 
     Parameters
     ----------
@@ -207,14 +198,9 @@
     reference_state_qobj: qt.Qobj,
     return_overlap: bool = False,
 ) -> Union[int, Tuple[int, float], None]:
-<<<<<<< HEAD
-    """For given list of qutip states, find index of the state that has largest overlap with the qutip ket
-    `reference_state_qobj`. If `|overlap|` is smaller than 0.5, return None.
-=======
     """For given list of qutip states, find index of the state that has largest
     overlap with the qutip ket `reference_state_qobj`. If `|overlap|` is smaller than
     0.5, return None.
->>>>>>> 9d6e33af
 
     Parameters
     ----------
@@ -247,34 +233,21 @@
 
 
 def absorption_spectrum(spectrum_data: "SpectrumData") -> "SpectrumData":
-<<<<<<< HEAD
-    """Takes spectral data of energy eigenvalues and returns the absorption spectrum relative to a state
-    of given index. Calculated by subtracting from eigenenergies the energy of the select state. Resulting negative
-    frequencies, if the reference state is not the ground state, are omitted.
-=======
     """Takes spectral data of energy eigenvalues and returns the absorption spectrum
     relative to a state of given index. Calculated by subtracting from eigenenergies
     the energy of the select state. Resulting negative frequencies, if the reference
     state is not the ground state, are omitted.
->>>>>>> 9d6e33af
     """
     spectrum_data.energy_table = spectrum_data.energy_table.clip(min=0.0)
     return spectrum_data
 
 
 def emission_spectrum(spectrum_data: "SpectrumData") -> "SpectrumData":
-<<<<<<< HEAD
-    """Takes spectral data of energy eigenvalues and returns the emission spectrum relative to a state
-    of given index. The resulting "upwards" transition frequencies are calculated by subtracting from eigenenergies
-    the energy of the select state, and multiplying the result by -1. Resulting negative
-    frequencies, corresponding to absorption instead, are omitted.
-=======
     """Takes spectral data of energy eigenvalues and returns the emission spectrum
     relative to a state of given index. The resulting "upwards" transition
     frequencies are calculated by subtracting from eigenenergies the energy of the
     select state, and multiplying the result by -1. Resulting negative frequencies,
     corresponding to absorption instead, are omitted.
->>>>>>> 9d6e33af
     """
     spectrum_data.energy_table *= -1.0
     spectrum_data.energy_table = spectrum_data.energy_table.clip(min=0.0)
@@ -282,12 +255,8 @@
 
 
 def convert_esys_to_ndarray(esys_qutip: "QutipEigenstates") -> np.ndarray:
-<<<<<<< HEAD
-    """Takes a qutip eigenstates array, as obtained with .eigenstates(), and converts it into a pure numpy array.
-=======
     """Takes a qutip eigenstates array, as obtained with .eigenstates(), and converts
     it into a pure numpy array.
->>>>>>> 9d6e33af
 
     Parameters
     ----------
@@ -353,20 +322,12 @@
 def generate_target_states_list(
     sweep: "ParameterSweep", initial_state_labels: Tuple[int, ...]
 ) -> List[Tuple[int, ...]]:
-<<<<<<< HEAD
-    """Based on a bare state label (i1, i2, ...)  with i1 being the excitation level of subsystem 1, i2 the
-    excitation level of subsystem 2 etc., generate a list of new bare state labels. These bare state labels
-    correspond to target states reached from the given initial one by single-photon qubit transitions. These
-    are transitions where one of the qubit excitation levels increases at a time. There are no changes in
-    oscillator photon numbers.
-=======
     """Based on a bare state label (i1, i2, ...)  with i1 being the excitation level
     of subsystem 1, i2 the excitation level of subsystem 2 etc., generate a list of
     new bare state labels. These bare state labels correspond to target states
     reached from the given initial one by single-photon qubit transitions. These are
     transitions where one of the qubit excitation levels increases at a time. There
     are no changes in oscillator photon numbers.
->>>>>>> 9d6e33af
 
     Parameters
     ----------
